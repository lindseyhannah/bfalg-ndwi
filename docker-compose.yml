--- conflicted
+++ resolved
@@ -11,32 +11,28 @@
     image: beachfront:alg-ndwi
     entrypoint: /bin/bash
     volumes:
-      - '.:/work'
+      - '.:/work:rw'
 
   test:
     image: beachfront:alg-ndwi
     entrypoint: bash -c 'nosetests -v -s;'
     working_dir: /work
     volumes:
-      - '.:/work'
+      - '.:/work:rw'
 
   package:
     image: beachfront:alg-ndwi
     command: deploy/package.sh
     working_dir: /work
     volumes:
-<<<<<<< HEAD
-      - '.:/work'
+      - '.:/work:rw'
 
   testpackage:
     image: centos:latest
     working_dir: /work
     entrypoint: bash -c 'cd lib/python2.7/site-packages/test; python /work/lib/python2.7/site-packages/nose/__main__.py test_ndwi -v -s;'
     volumes:
-      - './deploy:/work'
+      - './deploy:/work:rw'
     environment:
       - LD_LIBRARY_PATH=/work/lib:/work/lib64
-      - PYTHONPATH=/work/lib/python2.7/site-packages:/work/lib64/python2.7/site-packages
-=======
-        - '.:/work/app:rw'
->>>>>>> 561dcdac
+      - PYTHONPATH=/work/lib/python2.7/site-packages:/work/lib64/python2.7/site-packages